--- conflicted
+++ resolved
@@ -297,7 +297,6 @@
 }
 
 static void mbed_ssl_process_in(uv_mbed_t *mbed) {
-<<<<<<< HEAD
     do {
         struct bio *in = mbed->ssl_in;
         size_t recv = 0;
@@ -306,29 +305,6 @@
         if (mbed->ssl.state != MBEDTLS_SSL_HANDSHAKE_OVER) {
             mbed_continue_handshake(mbed);
             break;
-=======
-    if (mbed->ssl.state != MBEDTLS_SSL_HANDSHAKE_OVER) {
-        mbed_continue_handshake(mbed);
-    }
-    else {
-        if (mbed->_stream.read_cb != NULL) {
-            if (BIO_available(mbed->ssl_in) > 0) {
-                uv_buf_t buf = uv_buf_init(NULL, 0);
-                mbed->_stream.alloc_cb((uv_handle_t *) mbed, 64 * 1024, &buf);
-
-                ssize_t recv = 0;
-                if (buf.base == NULL || buf.len == 0) {
-                    recv = UV_ENOBUFS;
-                } else {
-                    while (BIO_available(mbed->ssl_in) > 0 && (buf.len - recv) > 0) {
-                        int read = mbedtls_ssl_read(&mbed->ssl, (uint8_t *) buf.base + recv, buf.len - recv);
-                        if (read < 0) break;
-                        recv += read;
-                    }
-                }
-                mbed->_stream.read_cb((uv_stream_t *) mbed, recv, &buf);
-            }
->>>>>>> 0760456d
         }
         if (mbed->read_cb == NULL) {
             break;
