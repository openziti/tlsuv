--- conflicted
+++ resolved
@@ -96,20 +96,18 @@
     return 0;
 }
 
-<<<<<<< HEAD
+int uv_mbed_keepalive(uv_mbed_t *mbed, int keepalive, uint delay) {
+    return uv_tcp_keepalive(&mbed->socket, keepalive, delay);
+}
+
+int uv_mbed_nodelay(uv_mbed_t *mbed, int nodelay) {
+    return uv_tcp_nodelay(&mbed->socket, nodelay);
+}
+
 int uv_mbed_connect(uv_mbed_t *mbed, const char *host, int port, uv_mbed_connect_cb cb, void *p) {
     char portstr[6] = { 0 };
     uv_loop_t *loop = mbed->socket.loop;
     uv_getaddrinfo_t *req = (uv_getaddrinfo_t *)calloc(1, sizeof(*req));
-=======
-int uv_mbed_keepalive(uv_mbed_t *mbed, int keepalive, uint delay) {
-    return uv_tcp_keepalive(&mbed->socket, keepalive, delay);
-}
-
-int uv_mbed_nodelay(uv_mbed_t *mbed, int nodelay) {
-    return uv_tcp_nodelay(&mbed->socket, nodelay);
-}
->>>>>>> eadeb207
 
     mbed->connect_cb = cb;
     mbed->connect_cb_p = p;
