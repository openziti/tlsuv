//
// Created by eugene on 3/14/19.
//

#include <stdlib.h>
#include <stdint.h>
#include <string.h>
#include "bio.h"

struct msg {
    size_t len;
    uint8_t *buf;

    STAILQ_ENTRY(msg) next;
};

<<<<<<< HEAD
struct bio * bio_new(void) {
    struct bio *bio = (struct bio*) calloc(1, sizeof(*bio));
=======
BIO *BIO_new(int zerocopy) {
    BIO* bio = calloc(1, sizeof(BIO));
>>>>>>> d8998d3d
    bio->available = 0;
    bio->headoffset = 0;
    bio->qlen = 0;
    bio->zerocopy = zerocopy;

    STAILQ_INIT(&bio->message_q);
    return bio;
}

void bio_free(struct bio *b) {
    while(!STAILQ_EMPTY(&b->message_q)) {
        struct msg *m = STAILQ_FIRST(&b->message_q);
        STAILQ_REMOVE_HEAD(&b->message_q, next);
        free(m->buf);
        free(m);
    }
    free(b);
}

size_t bio_available(struct bio *bio) {
    return bio->available;
}

<<<<<<< HEAD
void bio_put(struct bio *bio, const uint8_t *buf, size_t len) {
    struct msg *m = (struct msg *) calloc(1, sizeof(struct msg));
    m->buf = (uint8_t *) calloc(len, sizeof(uint8_t));
=======
int BIO_put(BIO *bio, const uint8_t *buf, size_t len) {
    struct msg *m = malloc(sizeof(struct msg));
    if (m == NULL) {
        return -1;
    }

    if (bio->zerocopy) {
        m->buf = buf;
    } else {
        m->buf = malloc(len);
        if (m->buf == NULL) {
            free(m);
            return -1;
        }
        memcpy(m->buf, buf, len);
    }

>>>>>>> d8998d3d
    m->len = len;

    STAILQ_INSERT_TAIL(&bio->message_q, m, next);
    bio->available += len;
    bio->qlen += 1;

    return len;
}

size_t bio_read(struct bio *bio, uint8_t *buf, size_t len) {

    size_t total = 0;

    while (! STAILQ_EMPTY(&bio->message_q) && total < len) {
        struct msg *m = STAILQ_FIRST(&bio->message_q);

#ifndef MIN
#define MIN(a,b) (((a)<(b))?(a):(b))
#endif

        size_t recv_size = MIN(len - total, m->len - bio->headoffset);
        memcpy(buf + total, m->buf + bio->headoffset, recv_size);
        bio->headoffset += recv_size;
        bio->available -= recv_size;
        total += recv_size;

        if (bio->headoffset == m->len) {
            STAILQ_REMOVE_HEAD(&bio->message_q, next);
            bio->headoffset = 0;
            bio->qlen -= 1;

            free(m->buf);
            free(m);
        }
    }

    return total;
}<|MERGE_RESOLUTION|>--- conflicted
+++ resolved
@@ -14,13 +14,8 @@
     STAILQ_ENTRY(msg) next;
 };
 
-<<<<<<< HEAD
-struct bio * bio_new(void) {
+struct bio * bio_new(int zerocopy) {
     struct bio *bio = (struct bio*) calloc(1, sizeof(*bio));
-=======
-BIO *BIO_new(int zerocopy) {
-    BIO* bio = calloc(1, sizeof(BIO));
->>>>>>> d8998d3d
     bio->available = 0;
     bio->headoffset = 0;
     bio->qlen = 0;
@@ -44,13 +39,8 @@
     return bio->available;
 }
 
-<<<<<<< HEAD
-void bio_put(struct bio *bio, const uint8_t *buf, size_t len) {
+int bio_put(struct bio *bio, const uint8_t *buf, size_t len) {
     struct msg *m = (struct msg *) calloc(1, sizeof(struct msg));
-    m->buf = (uint8_t *) calloc(len, sizeof(uint8_t));
-=======
-int BIO_put(BIO *bio, const uint8_t *buf, size_t len) {
-    struct msg *m = malloc(sizeof(struct msg));
     if (m == NULL) {
         return -1;
     }
@@ -58,7 +48,7 @@
     if (bio->zerocopy) {
         m->buf = buf;
     } else {
-        m->buf = malloc(len);
+        m->buf = (uint8_t *) calloc(len, sizeof(uint8_t));
         if (m->buf == NULL) {
             free(m);
             return -1;
@@ -66,7 +56,6 @@
         memcpy(m->buf, buf, len);
     }
 
->>>>>>> d8998d3d
     m->len = len;
 
     STAILQ_INSERT_TAIL(&bio->message_q, m, next);
